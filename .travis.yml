language: scala
addons:
  chrome: stable
jdk:
- oraclejdk8
- openjdk11
dist: trusty
scala:
- 2.12.10
- 2.11.12
- 2.13.1
before_cache:
  - du -h -d 1 $HOME/.ivy2/
  - du -h -d 2 $HOME/.sbt/
  - du -h -d 4 $HOME/.coursier/
  - find $HOME/.sbt -name "*.lock" -type f -delete
  - find $HOME/.ivy2/cache -name "ivydata-*.properties" -type f -delete
  - find $HOME/.coursier/cache -name "*.lock" -type f -delete
cache:
  directories:
    - $HOME/.sbt/1.0
    - $HOME/.sbt/boot/scala*
    - $HOME/.sbt/cache
    - $HOME/.sbt/launchers
    - $HOME/.ivy2/cache
    - $HOME/.coursier
before_install:
  - if [[ ($TRAVIS_JDK_VERSION = "oraclejdk8") && ($TRAVIS_SCALA_VERSION = "2.11.10") ]]; then bash project/travis_setup.sh; fi
before_script:
- nvm install 10 # nodejs < 10 fails finding URL class
- version="$(curl -s https://chromedriver.storage.googleapis.com/LATEST_RELEASE)" &&
    wget "https://chromedriver.storage.googleapis.com/$version/chromedriver_linux64.zip"
- mkdir -p chromedriver && unzip chromedriver_linux64.zip -d chromedriver/
- export PATH="$PATH:$PWD/chromedriver/"
script:
<<<<<<< HEAD
- if [[ ($TRAVIS_JDK_VERSION = "oraclejdk8") ]]; then sbt ++$TRAVIS_SCALA_VERSION rootJVM/test && xvfb-run sbt ++$TRAVIS_SCALA_VERSION rootJS/test && sbt rootNative/test; fi
- if [[ ($TRAVIS_JDK_VERSION = "openjdk11") && ($TRAVIS_SCALA_VERSION = "2.13.1") ]]; then sbt ++$TRAVIS_SCALA_VERSION java11backend/test; fi
=======
- (test $TRAVIS_JDK_VERSION = "oraclejdk8" && sbt ++$TRAVIS_SCALA_VERSION rootJVM/test &&
    xvfb-run sbt ++$TRAVIS_SCALA_VERSION rootJS/test &&
    sbt rootNative/test) || true
- (test $TRAVIS_JDK_VERSION = "openjdk11" && test $TRAVIS_SCALA_VERSION = "2.13.1" && sbt ++$TRAVIS_SCALA_VERSION httpClientBackend/test) || true
>>>>>>> 5bcfa089
<|MERGE_RESOLUTION|>--- conflicted
+++ resolved
@@ -33,12 +33,5 @@
 - mkdir -p chromedriver && unzip chromedriver_linux64.zip -d chromedriver/
 - export PATH="$PATH:$PWD/chromedriver/"
 script:
-<<<<<<< HEAD
 - if [[ ($TRAVIS_JDK_VERSION = "oraclejdk8") ]]; then sbt ++$TRAVIS_SCALA_VERSION rootJVM/test && xvfb-run sbt ++$TRAVIS_SCALA_VERSION rootJS/test && sbt rootNative/test; fi
-- if [[ ($TRAVIS_JDK_VERSION = "openjdk11") && ($TRAVIS_SCALA_VERSION = "2.13.1") ]]; then sbt ++$TRAVIS_SCALA_VERSION java11backend/test; fi
-=======
-- (test $TRAVIS_JDK_VERSION = "oraclejdk8" && sbt ++$TRAVIS_SCALA_VERSION rootJVM/test &&
-    xvfb-run sbt ++$TRAVIS_SCALA_VERSION rootJS/test &&
-    sbt rootNative/test) || true
-- (test $TRAVIS_JDK_VERSION = "openjdk11" && test $TRAVIS_SCALA_VERSION = "2.13.1" && sbt ++$TRAVIS_SCALA_VERSION httpClientBackend/test) || true
->>>>>>> 5bcfa089
+- if [[ ($TRAVIS_JDK_VERSION = "openjdk11") && ($TRAVIS_SCALA_VERSION = "2.13.1") ]]; then sbt ++$TRAVIS_SCALA_VERSION httpClientBackend/test; fi