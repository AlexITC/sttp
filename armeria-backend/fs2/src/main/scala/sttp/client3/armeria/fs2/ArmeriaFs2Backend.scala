--- conflicted
+++ resolved
@@ -56,11 +56,7 @@
 
   def resource[F[_]: Async](
       options: SttpBackendOptions = SttpBackendOptions.Default
-<<<<<<< HEAD
   ): Resource[F, StreamBackend[F, Fs2Streams[F]]] =
-=======
-  ): Resource[F, SttpBackend[F, Fs2Streams[F]]] =
->>>>>>> 1885dade
     Dispatcher
       .parallel[F]
       .flatMap(dispatcher =>
