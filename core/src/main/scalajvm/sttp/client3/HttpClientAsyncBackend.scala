package sttp.client3

import sttp.capabilities.WebSockets
import sttp.client3.HttpClientBackend.EncodingHandler
import sttp.client3.internal.SttpToJavaConverters.{toJavaBiConsumer, toJavaFunction}
import sttp.client3.internal.httpclient.{AddToQueueListener, DelegatingWebSocketListener, Sequencer, WebSocketImpl}
import sttp.client3.internal.ws.{SimpleQueue, WebSocketEvent}
import sttp.model.{HeaderNames, StatusCode}
import sttp.monad.syntax._
import sttp.monad.{Canceler, MonadAsyncError, MonadError}

import java.net.http._
import java.time.Duration
import java.util.concurrent.CompletionException
import java.util.concurrent.atomic.AtomicBoolean

<<<<<<< HEAD
abstract class HttpClientAsyncBackend[F[_], S, B](
=======
/** @tparam F
  *   The effect type
  * @tparam S
  *   Type of supported byte streams, `Nothing` if none
  * @tparam P
  *   Capabilities supported by the backend. See [[SttpBackend]].
  * @tparam BH
  *   The low-level type of the body, read using a [[HttpResponse.BodyHandler]] read by [[HttpClient]].
  * @tparam B
  *   The higher-level body to which `BH` is transformed (e.g. a backend-native stream representation), which then is
  *   used to read the body as described by `responseAs`.
  */
abstract class HttpClientAsyncBackend[F[_], S, P, BH, B](
>>>>>>> 1885dade
    client: HttpClient,
    private implicit val monad: MonadAsyncError[F],
    closeClient: Boolean,
    customizeRequest: HttpRequest => HttpRequest,
    customEncodingHandler: EncodingHandler[B]
) extends HttpClientBackend[F, S, S with WebSockets, B](client, closeClient, customEncodingHandler)
    with WebSocketBackend[F] {

  override def internalSend[T](request: AbstractRequest[T, R]): F[Response[T]] =
    adjustExceptions(request) {
      if (request.isWebSocket) sendWebSocket(request) else sendRegular(request)
    }

  protected def createBodyHandler: HttpResponse.BodyHandler[BH]
  protected def createSimpleQueue[T]: F[SimpleQueue[F, T]]
  protected def createSequencer: F[Sequencer[F]]
  protected def bodyHandlerBodyToBody(p: BH): B
  protected def emptyBody(): B

  private def sendRegular[T](request: AbstractRequest[T, R]): F[Response[T]] = {
    monad.flatMap(convertRequest(request)) { convertedRequest =>
      val jRequest = customizeRequest(convertedRequest)

      monad.flatten(monad.async[F[Response[T]]] { cb =>
        def success(r: F[Response[T]]): Unit = cb(Right(r))
        def error(t: Throwable): Unit = cb(Left(t))
        var cf = client.sendAsync(jRequest, createBodyHandler)

        val consumer = toJavaBiConsumer((t: HttpResponse[BH], u: Throwable) => {
          if (t != null) {
            try success(readResponse(t, Left(bodyHandlerBodyToBody(t.body())), request))
            catch {
              case e: Exception => error(e)
            }
          }
          if (u != null) {
            error(u)
          }
        })

        cf = client.executor().orElse(null) match {
          case null => cf.whenComplete(consumer)
          case e    => cf.whenCompleteAsync(consumer, e) // using the provided executor to further process the body
        }

        Canceler(() => cf.cancel(true))
      })
    }
  }

<<<<<<< HEAD
  protected def publisherToBody(p: Publisher[java.util.List[ByteBuffer]]): B
  protected def emptyBody(): B

  private def sendWebSocket[T](request: AbstractRequest[T, R]): F[Response[T]] = {
=======
  private def sendWebSocket[T, R >: PE](request: Request[T, R]): F[Response[T]] = {
>>>>>>> 1885dade
    (for {
      queue <- createSimpleQueue[WebSocketEvent]
      sequencer <- createSequencer
      ws <- sendWebSocket(request, queue, sequencer)
    } yield ws).handleError {
      case e: CompletionException if e.getCause.isInstanceOf[WebSocketHandshakeException] =>
        readResponse(
          e.getCause.asInstanceOf[WebSocketHandshakeException].getResponse,
          Left(emptyBody()),
          request
        )
    }
  }

  private def sendWebSocket[T](
      request: AbstractRequest[T, R],
      queue: SimpleQueue[F, WebSocketEvent],
      sequencer: Sequencer[F]
  ): F[Response[T]] = {
    val isOpen: AtomicBoolean = new AtomicBoolean(false)
    monad.flatten(monad.async[F[Response[T]]] { cb =>
      def success(r: F[Response[T]]): Unit = cb(Right(r))
      def error(t: Throwable): Unit = cb(Left(t))

      val listener = new DelegatingWebSocketListener(
        new AddToQueueListener(queue, isOpen),
        ws => {
          val webSocket = new WebSocketImpl[F](ws, queue, isOpen, monad, sequencer)
          val baseResponse = Response((), StatusCode.SwitchingProtocols, "", Nil, Nil, request.onlyMetadata)
          val body = bodyFromHttpClient(Right(webSocket), request.response, baseResponse)
          success(body.map(b => baseResponse.copy(body = b)))
        },
        error
      )

      val wsSubProtocols = request.headers
        .find(_.is(HeaderNames.SecWebSocketProtocol))
        .map(_.value)
        .toSeq
        .flatMap(_.split(","))
        .map(_.trim)
        .toList
      val wsBuilder = wsSubProtocols match {
        case Nil          => client.newWebSocketBuilder()
        case head :: Nil  => client.newWebSocketBuilder().subprotocols(head)
        case head :: tail => client.newWebSocketBuilder().subprotocols(head, tail: _*)
      }
      client
        .connectTimeout()
        .map[java.net.http.WebSocket.Builder](toJavaFunction((d: Duration) => wsBuilder.connectTimeout(d)))
      filterIllegalWsHeaders(request).headers.foreach(h => wsBuilder.header(h.name, h.value))
      val cf = wsBuilder
        .buildAsync(request.uri.toJavaUri, listener)
        .thenApply[Unit](toJavaFunction((_: WebSocket) => ()))
        .exceptionally(toJavaFunction((t: Throwable) => cb(Left(t))))
      Canceler(() => cf.cancel(true))
    })
  }

  private def filterIllegalWsHeaders[T](request: AbstractRequest[T, R]): AbstractRequest[T, R] = {
    request.withHeaders(request.headers.filter(h => !wsIllegalHeaders.contains(h.name.toLowerCase)))
  }

  private def adjustExceptions[T](request: AbstractRequest[_, _])(t: => F[T]): F[T] =
    SttpClientException.adjustExceptions(responseMonad)(t)(
      SttpClientException.defaultExceptionToSttpClientException(request, _)
    )

  override def responseMonad: MonadError[F] = monad

  // these headers can't be sent using HttpClient; the SecWebSocketProtocol is supported through a builder method,
  // the resit is ignored
  private val wsIllegalHeaders: Set[String] = {
    import HeaderNames._
    Set(SecWebSocketAccept, SecWebSocketExtensions, SecWebSocketKey, SecWebSocketVersion, SecWebSocketProtocol).map(
      _.toLowerCase
    )
  }
}<|MERGE_RESOLUTION|>--- conflicted
+++ resolved
@@ -14,23 +14,17 @@
 import java.util.concurrent.CompletionException
 import java.util.concurrent.atomic.AtomicBoolean
 
-<<<<<<< HEAD
-abstract class HttpClientAsyncBackend[F[_], S, B](
-=======
 /** @tparam F
   *   The effect type
   * @tparam S
   *   Type of supported byte streams, `Nothing` if none
-  * @tparam P
-  *   Capabilities supported by the backend. See [[SttpBackend]].
   * @tparam BH
   *   The low-level type of the body, read using a [[HttpResponse.BodyHandler]] read by [[HttpClient]].
   * @tparam B
   *   The higher-level body to which `BH` is transformed (e.g. a backend-native stream representation), which then is
   *   used to read the body as described by `responseAs`.
   */
-abstract class HttpClientAsyncBackend[F[_], S, P, BH, B](
->>>>>>> 1885dade
+abstract class HttpClientAsyncBackend[F[_], S, BH, B](
     client: HttpClient,
     private implicit val monad: MonadAsyncError[F],
     closeClient: Boolean,
@@ -81,14 +75,7 @@
     }
   }
 
-<<<<<<< HEAD
-  protected def publisherToBody(p: Publisher[java.util.List[ByteBuffer]]): B
-  protected def emptyBody(): B
-
   private def sendWebSocket[T](request: AbstractRequest[T, R]): F[Response[T]] = {
-=======
-  private def sendWebSocket[T, R >: PE](request: Request[T, R]): F[Response[T]] = {
->>>>>>> 1885dade
     (for {
       queue <- createSimpleQueue[WebSocketEvent]
       sequencer <- createSequencer
