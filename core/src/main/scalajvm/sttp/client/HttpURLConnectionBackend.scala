package sttp.client

import java.io._
import java.net._
import java.nio.channels.Channels
import java.nio.charset.CharacterCodingException
import java.nio.file.Files
import java.util.concurrent.ThreadLocalRandom
import java.util.zip.{GZIPInputStream, InflaterInputStream}

import sttp.client.HttpURLConnectionBackend.EncodingHandler
import sttp.client.internal._
import sttp.client.monad.{IdMonad, MonadError}
import sttp.client.testing.SttpBackendStub
<<<<<<< HEAD
import sttp.model.StatusCode
=======
import sttp.client.ws.WebSocketResponse
import sttp.model._
>>>>>>> ba9440be

import scala.annotation.tailrec
import scala.collection.JavaConverters._
import scala.concurrent.duration.Duration

class HttpURLConnectionBackend private (
    opts: SttpBackendOptions,
    customizeConnection: HttpURLConnection => Unit,
    createURL: String => URL,
<<<<<<< HEAD
    openConnection: (URL, Option[java.net.Proxy]) => URLConnection
) extends SttpBackend[Identity, Any] {
  override def send[T, R >: Any with Effect[Identity]](r: Request[T, R]): Response[T] =
=======
    openConnection: (URL, Option[java.net.Proxy]) => URLConnection,
    customEncodingHandler: EncodingHandler = PartialFunction.empty
) extends SttpBackend[Identity, Nothing, NothingT] {
  override def send[T](r: Request[T, Nothing]): Response[T] =
>>>>>>> ba9440be
    adjustExceptions {
      val c = openConnection(r.uri)
      c.setRequestMethod(r.method.method)
      r.headers.foreach { case Header(k, v) => c.setRequestProperty(k, v) }
      c.setDoInput(true)
      c.setReadTimeout(timeout(r.options.readTimeout))
      c.setConnectTimeout(timeout(opts.connectionTimeout))

      // redirects are handled by FollowRedirectsBackend
      c.setInstanceFollowRedirects(false)

      customizeConnection(c)

      if (r.body != NoBody) {
        c.setDoOutput(true)
        // we need to take care to:
        // (1) only call getOutputStream after the headers are set
        // (2) call it ony once
        writeBody(r, c).foreach { os =>
          os.flush()
          os.close()
        }
      }

      try {
        val is = c.getInputStream
        readResponse(c, is, r.response)
      } catch {
        case e: CharacterCodingException     => throw e
        case e: UnsupportedEncodingException => throw e
        case e: SocketException              => throw e
        case _: IOException if c.getResponseCode != -1 =>
          readResponse(c, c.getErrorStream, r.response)
      }
    }

  override val responseMonad: MonadError[Identity] = IdMonad

  private def openConnection(uri: Uri): HttpURLConnection = {
    val url = createURL(uri.toString)
    val conn = opts.proxy match {
      case Some(p) if !p.ignoreProxy(uri.host) =>
        p.auth.foreach { proxyAuth =>
          Authenticator.setDefault(new Authenticator() {
            override def getPasswordAuthentication: PasswordAuthentication = {
              new PasswordAuthentication(proxyAuth.username, proxyAuth.password.toCharArray)
            }
          })
        }

        openConnection(url, Some(p.asJavaProxy))
      case _ => openConnection(url, None)
    }

    conn.asInstanceOf[HttpURLConnection]
  }

  private def writeBody(r: Request[_, Nothing], c: HttpURLConnection): Option[OutputStream] = {
    r.body match {
      case NoBody =>
        // skip
        None

      case b: BasicRequestBody =>
        val os = c.getOutputStream
        writeBasicBody(b, os)
        Some(os)

      case StreamBody(_) =>
        // we have an instance of nothing - everything's possible!
        None

      case mp: MultipartBody =>
        setMultipartBody(r, mp, c)
    }
  }

  private def timeout(t: Duration): Int =
    if (t.isFinite) t.toMillis.toInt
    else 0

  private def writeBasicBody(body: BasicRequestBody, os: OutputStream): Unit = {
    body match {
      case StringBody(b, encoding, _) =>
        val writer = new OutputStreamWriter(os, encoding)
        writer.write(b)
        // don't close - as this will close the underlying OS and cause errors
        // with multi-part
        writer.flush()

      case ByteArrayBody(b, _) =>
        os.write(b)

      case ByteBufferBody(b, _) =>
        val channel = Channels.newChannel(os)
        channel.write(b)

      case InputStreamBody(b, _) =>
        transfer(b, os)

      case FileBody(f, _) =>
        Files.copy(f.toPath, os)
    }
  }

  private val BoundaryChars =
    "ABCDEFGHIJKLMNOPQRSTUVWXYZabcdefghijklmnopqrstuvwxyz0123456789".toCharArray

  private def setMultipartBody(
      r: Request[_, Nothing],
      mp: MultipartBody,
      c: HttpURLConnection
  ): Option[OutputStream] = {
    val boundary = {
      val tlr = ThreadLocalRandom.current()
      List
        .fill(32)(BoundaryChars(tlr.nextInt(BoundaryChars.length)))
        .mkString
    }

    // inspired by: https://github.com/scalaj/scalaj-http/blob/master/src/main/scala/scalaj/http/Http.scala#L542
    val partsWithHeaders = mp.parts.map { p =>
      val contentDisposition = s"${HeaderNames.ContentDisposition}: ${p.contentDispositionHeaderValue}"
      val otherHeaders = p.headers.map(h => s"${h.name}: ${h.value}")
      val allHeaders = List(contentDisposition) ++ otherHeaders
      (allHeaders.mkString(CrLf), p)
    }

    val dashes = "--"

    val dashesLen = dashes.length.toLong
    val crLfLen = CrLf.length.toLong
    val boundaryLen = boundary.length.toLong
    val finalBoundaryLen = dashesLen + boundaryLen + dashesLen + crLfLen

    // https://stackoverflow.com/questions/31406022/how-is-an-http-multipart-content-length-header-value-calculated
    val contentLength = partsWithHeaders
      .map {
        case (headers, p) =>
          val bodyLen: Option[Long] = p.body match {
            case StringBody(b, encoding, _) =>
              Some(b.getBytes(encoding).length.toLong)
            case ByteArrayBody(b, _)   => Some(b.length.toLong)
            case ByteBufferBody(_, _)  => None
            case InputStreamBody(_, _) => None
            case FileBody(b, _)        => Some(b.toFile.length())
          }

          val headersLen = headers.getBytes(Iso88591).length

          bodyLen.map(bl => dashesLen + boundaryLen + crLfLen + headersLen + crLfLen + crLfLen + bl + crLfLen)
      }
      .foldLeft(Option(finalBoundaryLen)) {
        case (Some(acc), Some(l)) => Some(acc + l)
        case _                    => None
      }

    val baseContentType = r.headers.find(_.is(HeaderNames.ContentType)).map(_.value).getOrElse("multipart/form-data")
    c.setRequestProperty(HeaderNames.ContentType, s"$baseContentType; boundary=" + boundary)

    contentLength.foreach { cl =>
      c.setFixedLengthStreamingMode(cl)
      c.setRequestProperty(HeaderNames.ContentLength, cl.toString)
    }

    var total = 0L

    val os = c.getOutputStream
    def writeMeta(s: String): Unit = {
      os.write(s.getBytes(Iso88591))
      total += s.getBytes(Iso88591).length.toLong
    }

    partsWithHeaders.foreach {
      case (headers, p) =>
        writeMeta(dashes)
        writeMeta(boundary)
        writeMeta(CrLf)
        writeMeta(headers)
        writeMeta(CrLf)
        writeMeta(CrLf)
        writeBasicBody(p.body, os)
        writeMeta(CrLf)
    }

    // final boundary
    writeMeta(dashes)
    writeMeta(boundary)
    writeMeta(dashes)
    writeMeta(CrLf)

    Some(os)
  }

  private def readResponse[T](
      c: HttpURLConnection,
      is: InputStream,
      responseAs: ResponseAs[T, Nothing]
  ): Response[T] = {
    val headers = c.getHeaderFields.asScala.toVector
      .filter(_._1 != null)
      .flatMap { case (k, vv) => vv.asScala.map(Header(k, _)) }
    val contentEncoding = Option(c.getHeaderField(HeaderNames.ContentEncoding))

    val code = StatusCode(c.getResponseCode)
    val wrappedIs = if (c.getRequestMethod != "HEAD") {
      wrapInput(contentEncoding, handleNullInput(is))
    } else handleNullInput(is)
    val responseMetadata = ResponseMetadata(headers, code, c.getResponseMessage)
    val body = readResponseBody(wrappedIs, responseAs, responseMetadata)

    Response(body, code, c.getResponseMessage, headers, Nil)
  }

  private def readResponseBody[T](
      is: InputStream,
      responseAs: ResponseAs[T, Nothing],
      meta: ResponseMetadata
  ): T = {
    responseAs match {
      case MappedResponseAs(raw, g) => g(readResponseBody(is, raw, meta), meta)

      case rfm: ResponseAsFromMetadata[T, Nothing] => readResponseBody(is, rfm(meta), meta)

      case IgnoreResponse =>
        @tailrec def consume(): Unit = if (is.read() != -1) consume()
        consume()

      case ResponseAsByteArray => toByteArray(is)

      case ResponseAsStream(_, _) =>
        // only possible when the user requests the response as a stream of
        // Nothing. Oh well ...
        throw new IllegalStateException()

      case ResponseAsStreamUnsafe(_) => throw new IllegalStateException()

      case ResponseAsFile(output) =>
        FileHelpers.saveFile(output.toFile, is)
        output
    }
  }

  private def handleNullInput(is: InputStream): InputStream =
    if (is == null)
      new ByteArrayInputStream(Array.empty[Byte])
    else
      is

  private def wrapInput(contentEncoding: Option[String], is: InputStream): InputStream =
    contentEncoding.map(_.toLowerCase) match {
      case None                                                    => is
      case Some("gzip")                                            => new GZIPInputStream(is)
      case Some("deflate")                                         => new InflaterInputStream(is)
      case Some(ce) if customEncodingHandler.isDefinedAt((is, ce)) => customEncodingHandler(is -> ce)
      case Some(ce) =>
        throw new UnsupportedEncodingException(s"Unsupported encoding: $ce")
    }

  private def adjustExceptions[T](t: => T): T =
    SttpClientException.adjustExceptions(responseMonad)(t)(SttpClientException.defaultExceptionToSttpClientException)

  override def close(): Unit = {}
}

object HttpURLConnectionBackend {

  type EncodingHandler = PartialFunction[(InputStream, String), InputStream]

  private[client] val defaultOpenConnection: (URL, Option[java.net.Proxy]) => URLConnection = {
    case (url, None)        => url.openConnection()
    case (url, Some(proxy)) => url.openConnection(proxy)
  }

  def apply(
      options: SttpBackendOptions = SttpBackendOptions.Default,
      customizeConnection: HttpURLConnection => Unit = _ => (),
      createURL: String => URL = new URL(_),
<<<<<<< HEAD
      openConnection: (URL, Option[java.net.Proxy]) => URLConnection = {
        case (url, None)        => url.openConnection()
        case (url, Some(proxy)) => url.openConnection(proxy)
      }
  ): SttpBackend[Identity, Any] =
    new FollowRedirectsBackend[Identity, Any](
      new HttpURLConnectionBackend(options, customizeConnection, createURL, openConnection)
=======
      openConnection: (URL, Option[java.net.Proxy]) => URLConnection = defaultOpenConnection,
      customEncodingHandler: EncodingHandler = PartialFunction.empty
  ): SttpBackend[Identity, Nothing, NothingT] =
    new FollowRedirectsBackend[Identity, Nothing, NothingT](
      new HttpURLConnectionBackend(options, customizeConnection, createURL, openConnection, customEncodingHandler)
>>>>>>> ba9440be
    )

  /**
    * Create a stub backend for testing, which uses the [[Identity]] response wrapper, and doesn't support streaming.
    *
    * See [[SttpBackendStub]] for details on how to configure stub responses.
    */
  def stub: SttpBackendStub[Identity, Any] = SttpBackendStub.synchronous
}<|MERGE_RESOLUTION|>--- conflicted
+++ resolved
@@ -12,12 +12,7 @@
 import sttp.client.internal._
 import sttp.client.monad.{IdMonad, MonadError}
 import sttp.client.testing.SttpBackendStub
-<<<<<<< HEAD
 import sttp.model.StatusCode
-=======
-import sttp.client.ws.WebSocketResponse
-import sttp.model._
->>>>>>> ba9440be
 
 import scala.annotation.tailrec
 import scala.collection.JavaConverters._
@@ -27,16 +22,10 @@
     opts: SttpBackendOptions,
     customizeConnection: HttpURLConnection => Unit,
     createURL: String => URL,
-<<<<<<< HEAD
-    openConnection: (URL, Option[java.net.Proxy]) => URLConnection
+    openConnection: (URL, Option[java.net.Proxy]) => URLConnection,
+    customEncodingHandler: EncodingHandler = PartialFunction.empty
 ) extends SttpBackend[Identity, Any] {
   override def send[T, R >: Any with Effect[Identity]](r: Request[T, R]): Response[T] =
-=======
-    openConnection: (URL, Option[java.net.Proxy]) => URLConnection,
-    customEncodingHandler: EncodingHandler = PartialFunction.empty
-) extends SttpBackend[Identity, Nothing, NothingT] {
-  override def send[T](r: Request[T, Nothing]): Response[T] =
->>>>>>> ba9440be
     adjustExceptions {
       val c = openConnection(r.uri)
       c.setRequestMethod(r.method.method)
@@ -315,21 +304,14 @@
       options: SttpBackendOptions = SttpBackendOptions.Default,
       customizeConnection: HttpURLConnection => Unit = _ => (),
       createURL: String => URL = new URL(_),
-<<<<<<< HEAD
       openConnection: (URL, Option[java.net.Proxy]) => URLConnection = {
         case (url, None)        => url.openConnection()
         case (url, Some(proxy)) => url.openConnection(proxy)
-      }
+      },
+      customEncodingHandler: EncodingHandler = PartialFunction.empty
   ): SttpBackend[Identity, Any] =
     new FollowRedirectsBackend[Identity, Any](
-      new HttpURLConnectionBackend(options, customizeConnection, createURL, openConnection)
-=======
-      openConnection: (URL, Option[java.net.Proxy]) => URLConnection = defaultOpenConnection,
-      customEncodingHandler: EncodingHandler = PartialFunction.empty
-  ): SttpBackend[Identity, Nothing, NothingT] =
-    new FollowRedirectsBackend[Identity, Nothing, NothingT](
       new HttpURLConnectionBackend(options, customizeConnection, createURL, openConnection, customEncodingHandler)
->>>>>>> ba9440be
     )
 
   /**
