package sttp.client3.logging

import sttp.client3.{HttpError, Request, Response}
import sttp.model.{HeaderNames, StatusCode}

import scala.annotation.tailrec
import scala.concurrent.duration.Duration

/** Performs logging before requests are sent and after requests complete successfully or with an exception.
  */
trait Log[F[_]] {
  def beforeRequestSend(request: Request[_, _]): F[Unit]
  def response(
      request: Request[_, _],
      response: Response[_],
      responseBody: Option[String],
      elapsed: Option[Duration]
  ): F[Unit]
  def requestException(
      request: Request[_, _],
      elapsed: Option[Duration],
      e: Exception
  ): F[Unit]
}

/** Default implementation of [[Log]] to be used by the [[LoggingBackend]]. Creates default log messages and delegates
  * them to the given [[Logger]].
  */
class DefaultLog[F[_]](
    logger: Logger[F],
    beforeCurlInsteadOfShow: Boolean = false,
    logRequestBody: Boolean = false,
    logRequestHeaders: Boolean = true,
    logResponseHeaders: Boolean = true,
    sensitiveHeaders: Set[String] = HeaderNames.SensitiveHeaders,
    beforeRequestSendLogLevel: LogLevel = LogLevel.Debug,
    responseLogLevel: StatusCode => LogLevel = DefaultLog.defaultResponseLogLevel,
    responseExceptionLogLevel: LogLevel = LogLevel.Error
) extends Log[F] {

<<<<<<< HEAD
  def beforeRequestSend(request: Request[_, _]): F[Unit] = request.options.loggingOptions match {
    case Some(options) =>
      logger(
        beforeRequestSendLogLevel, {
          s"Sending request: ${if (beforeCurlInsteadOfShow && options.logRequestBody && options.logRequestHeaders) request.toCurl
          else request.show(includeBody = options.logRequestBody, options.logRequestHeaders, sensitiveHeaders)}"
        }
      )
    case None =>
      logger(
        beforeRequestSendLogLevel, {
          s"Sending request: ${if (beforeCurlInsteadOfShow) request.toCurl
          else request.show(includeBody = logRequestBody, logRequestHeaders, sensitiveHeaders)}"
        }
      )
  }
=======
  def beforeRequestSend(request: Request[_, _]): F[Unit] =
    logger(
      beforeRequestSendLogLevel, {
        s"Sending request: ${
            if (beforeCurlInsteadOfShow) request.toCurl
            else request.show(includeBody = logRequestBody, logRequestHeaders, sensitiveHeaders)
          }"
      }
    )
>>>>>>> abd173b2

  override def response(
      request: Request[_, _],
      response: Response[_],
      responseBody: Option[String],
      elapsed: Option[Duration]
  ): F[Unit] = request.options.loggingOptions match {
    case Some(options) =>
      logger(
        responseLogLevel(response.code), {
          val responseAsString =
            response
              .copy(body = responseBody.getOrElse(""))
              .show(options.logResponseBody, options.logResponseHeaders, sensitiveHeaders)
          s"Request: ${request.showBasic}${took(elapsed)}, response: $responseAsString"
        }
      )
    case None =>
      logger(
        responseLogLevel(response.code), {
          val responseAsString =
            response
              .copy(body = responseBody.getOrElse(""))
              .show(responseBody.isDefined, logResponseHeaders, sensitiveHeaders)
          s"Request: ${request.showBasic}${took(elapsed)}, response: $responseAsString"
        }
      )
  }

  override def requestException(request: Request[_, _], elapsed: Option[Duration], e: Exception): F[Unit] = {
    @tailrec def findHttpError(exception: Throwable): Option[HttpError[_]] =
      Option(exception) match {
        case Some(error: HttpError[_]) => Some(error)
        case Some(_)                   => findHttpError(exception.getCause)
        case None                      => Option.empty
      }

    val logLevel = findHttpError(e) match {
      case Some(HttpError(_, statusCode)) =>
        responseLogLevel(statusCode)
      case _ =>
        responseExceptionLogLevel
    }
    logger(logLevel, s"Exception when sending request: ${request.showBasic}${took(elapsed)}", e)
  }

  private def took(elapsed: Option[Duration]): String = elapsed.fold("")(e => f", took: ${e.toMillis / 1000.0}%.3fs")
}

object DefaultLog {
  def defaultResponseLogLevel(c: StatusCode): LogLevel =
    if (c.isClientError || c.isServerError) LogLevel.Warn else LogLevel.Debug
}<|MERGE_RESOLUTION|>--- conflicted
+++ resolved
@@ -38,7 +38,16 @@
     responseExceptionLogLevel: LogLevel = LogLevel.Error
 ) extends Log[F] {
 
-<<<<<<< HEAD
+  def beforeRequestSend(request: Request[_, _]): F[Unit] =
+    logger(
+      beforeRequestSendLogLevel, {
+        s"Sending request: ${
+            if (beforeCurlInsteadOfShow) request.toCurl
+            else request.show(includeBody = logRequestBody, logRequestHeaders, sensitiveHeaders)
+          }"
+      }
+    )
+
   def beforeRequestSend(request: Request[_, _]): F[Unit] = request.options.loggingOptions match {
     case Some(options) =>
       logger(
@@ -55,17 +64,7 @@
         }
       )
   }
-=======
-  def beforeRequestSend(request: Request[_, _]): F[Unit] =
-    logger(
-      beforeRequestSendLogLevel, {
-        s"Sending request: ${
-            if (beforeCurlInsteadOfShow) request.toCurl
-            else request.show(includeBody = logRequestBody, logRequestHeaders, sensitiveHeaders)
-          }"
-      }
-    )
->>>>>>> abd173b2
+
 
   override def response(
       request: Request[_, _],
