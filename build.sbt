--- conflicted
+++ resolved
@@ -318,17 +318,10 @@
   )
   .dependsOn(core % compileAndTest)
   .jvmPlatform(
-<<<<<<< HEAD
     scalaVersions = List(scala2_12, scala2_13),
-    settings = commonJvmSettings ++ intellijImportOnly213
-  )
-//  .jsPlatform(scalaVersions = List(scala2_12, scala2_13), settings = commonJsSettings ++ intellijSkipImport)
-=======
-    scalaVersions = List(scala2_11, scala2_12, scala2_13),
     settings = commonJvmSettings
   )
-  .jsPlatform(scalaVersions = List(scala2_12, scala2_13), settings = commonJsSettings)
->>>>>>> 8570548a
+//  .jsPlatform(scalaVersions = List(scala2_12, scala2_13), settings = commonJsSettings)
 
 lazy val fs2 = (projectMatrix in file("implementations/fs2"))
   .settings(
@@ -341,17 +334,10 @@
   )
   .dependsOn(core % compileAndTest, cats % compileAndTest)
   .jvmPlatform(
-<<<<<<< HEAD
     scalaVersions = List(scala2_12, scala2_13),
-    settings = commonJvmSettings ++ intellijImportOnly213
-  )
-//  .jsPlatform(scalaVersions = List(scala2_12, scala2_13), settings = commonJsSettings ++ intellijSkipImport)
-=======
-    scalaVersions = List(scala2_11, scala2_12, scala2_13),
     settings = commonJvmSettings
   )
-  .jsPlatform(scalaVersions = List(scala2_12, scala2_13), settings = commonJsSettings)
->>>>>>> 8570548a
+//  .jsPlatform(scalaVersions = List(scala2_12, scala2_13), settings = commonJsSettings)
 
 lazy val monix = (projectMatrix in file("implementations/monix"))
   .settings(
@@ -444,12 +430,7 @@
     .settings(name := s"async-http-client-backend-$proj")
     .dependsOn(asyncHttpClientBackend % compileAndTest)
     .jvmPlatform(
-<<<<<<< HEAD
-      scalaVersions = (if (includeScala211) List(scala2_11) else Nil) ++ List(scala2_12, scala2_13) ++ (if (includeDotty) List(scala3) else Nil),
-      settings = intellijImportOnly213
-=======
-      scalaVersions = List(scala2_11, scala2_12, scala2_13) ++ (if (includeDotty) List(scala3) else Nil)
->>>>>>> 8570548a
+      scalaVersions = (if (includeScala211) List(scala2_11) else Nil) ++ List(scala2_12, scala2_13) ++ (if (includeDotty) List(scala3) else Nil)
     )
 }
 
@@ -516,7 +497,6 @@
     .dependsOn(monix % compileAndTest)
 
 //-- http4s
-<<<<<<< HEAD
 //lazy val http4sBackend = (projectMatrix in file("http4s-backend"))
 //  .settings(commonJvmSettings)
 //  .settings(testServerSettings)
@@ -526,21 +506,8 @@
 //      "org.http4s" %% "http4s-blaze-client" % "0.21.8"
 //    )
 //  )
-//  .jvmPlatform(scalaVersions = List(scala2_12, scala2_13), settings = intellijImportOnly213)
+//  .jvmPlatform(scalaVersions = List(scala2_12, scala2_13))
 //  .dependsOn(cats % compileAndTest, core % compileAndTest, fs2 % compileAndTest)
-=======
-lazy val http4sBackend = (projectMatrix in file("http4s-backend"))
-  .settings(commonJvmSettings)
-  .settings(testServerSettings)
-  .settings(
-    name := "http4s-backend",
-    libraryDependencies ++= Seq(
-      "org.http4s" %% "http4s-blaze-client" % "0.21.8"
-    )
-  )
-  .jvmPlatform(scalaVersions = List(scala2_12, scala2_13))
-  .dependsOn(cats % compileAndTest, core % compileAndTest, fs2 % compileAndTest)
->>>>>>> 8570548a
 
 //-- httpclient-java11
 lazy val httpClientBackend = (projectMatrix in file("httpclient-backend"))
