--- conflicted
+++ resolved
@@ -147,13 +147,8 @@
 val zioVersion = "1.0.13"
 val zioInteropRsVersion = "1.3.9"
 
-<<<<<<< HEAD
-val sttpModelVersion = "1.4.20"
-val sttpSharedVersion = "1.3.1"
-=======
 val sttpModelVersion = "1.4.21"
 val sttpSharedVersion = "1.2.7"
->>>>>>> 8ef020b5
 
 val logback = "ch.qos.logback" % "logback-classic" % "1.2.9"
 
