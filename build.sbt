import com.softwaremill.UpdateVersionInDocs
import com.softwaremill.Publish.{updateDocs, ossPublishSettings}
import com.softwaremill.SbtSoftwareMillCommon.commonSmlBuildSettings
import sbt.Keys.publishArtifact
import sbt.Reference.display
import sbt.internal.ProjectMatrix
// run JS tests inside Chrome, due to jsdom not supporting fetch
import com.softwaremill.SbtSoftwareMillBrowserTestJS._

val scala2_11 = "2.11.12"
val scala2_12 = "2.12.14"
val scala2_13 = "2.13.6"
val scala2 = List(scala2_11, scala2_12, scala2_13)
val scala3 = List("3.0.1")

lazy val testServerPort = settingKey[Int]("Port to run the http test server on")
lazy val startTestServer = taskKey[Unit]("Start a http server used by tests")

// slow down for CI
parallelExecution in Global := false
concurrentRestrictions in Global += Tags.limit(Tags.Test, 1)

excludeLintKeys in Global ++= Set(ideSkipProject, reStartArgs)

val commonSettings = commonSmlBuildSettings ++ ossPublishSettings ++ Seq(
  organization := "com.softwaremill.sttp.client3",
  updateDocs := Def.taskDyn {
    val files1 = UpdateVersionInDocs(sLog.value, organization.value, version.value, List(file("README.md")))
    Def.task {
      (docs.jvm(scala2_13) / mdoc).toTask("").value
      files1 ++ Seq(file("generated-docs/out"))
    }
  }.value,
  ideSkipProject := (scalaVersion.value != scala2_13) || thisProjectRef.value.project.contains(
    "JS"
  ) || thisProjectRef.value.project.contains("Native")
)

val commonJvmSettings = commonSettings ++ Seq(
  scalacOptions ++= Seq("-target:jvm-1.8"),
  Test / testOptions += Tests.Argument("-oD") // add test timings; js build specify other options which conflict
)

val commonJsSettings = commonSettings ++ Seq(
  Compile / scalacOptions ++= {
    if (isSnapshot.value) Seq.empty
    else
      Seq {
        val mapSourcePrefix =
          if (ScalaArtifacts.isScala3(scalaVersion.value))
            "-scalajs-mapSourceURI"
          else
            "-P:scalajs:mapSourceURI"
        val dir = project.base.toURI.toString.replaceFirst("[^/]+/?$", "")
        val url = "https://raw.githubusercontent.com/softwaremill/sttp"
        s"$mapSourcePrefix:$dir->$url/v${version.value}/"
      }
  }
)

val commonJsBackendSettings = JSDependenciesPlugin.projectSettings ++ List(
  jsDependencies ++= Seq(
    "org.webjars.npm" % "spark-md5" % "3.0.0" % Test / "spark-md5.js" minified "spark-md5.min.js"
  )
)

val commonNativeSettings = commonSettings ++ Seq(
  nativeLinkStubs := true,
  Test / test := {
    // TODO: re-enable after scala-native release > 0.4.0-M2
    if (sys.env.isDefinedAt("RELEASE_VERSION")) {
      println("[info] Release build, skipping sttp native tests")
    } else { (Test / test).value }
  }
)

// start a test server before running tests of a backend; this is required both for JS tests run inside a
// nodejs/browser environment, as well as for JVM tests where akka-http isn't available (e.g. dotty). To simplify
// things, we always start the test server.
val testServerSettings = Seq(
  Test / test := (Test / test)
    .dependsOn(testServer2_13 / startTestServer)
    .value,
  Test / testOnly := (Test / testOnly)
    .dependsOn(testServer2_13 / startTestServer)
    .evaluated,
  Test / testOptions += Tests.Setup(() => {
    val port = (testServer2_13 / testServerPort).value
    PollingUtils.waitUntilServerAvailable(new URL(s"http://localhost:$port"))
  })
)

val circeVersion: Option[(Long, Long)] => String = {
  case Some((2, 11)) => "0.11.2"
  case _             => "0.14.1"
}
val zioJsonVersion: Option[(Long, Long)] => String = _ => "0.1.5"
val playJsonVersion: Option[(Long, Long)] => String = {
  case Some((2, 11)) => "2.7.4"
  case _             => "2.9.2"
}
<<<<<<< HEAD
val catsEffect_3_version = "3.2.3"
val fs2_3_version = "3.1.1"
=======
val catsEffect_3_version = "3.2.4"
val fs2_3_version = "3.1.0"
>>>>>>> f52019be

val catsEffect_2_version: Option[(Long, Long)] => String = {
  case Some((2, 11)) => "2.0.0"
  case _             => "2.5.1"
}
val fs2_2_version: Option[(Long, Long)] => String = {
  case Some((2, 11)) => "2.1.0"
  case _             => "2.5.9"
}

val akkaHttp = "com.typesafe.akka" %% "akka-http" % "10.2.6"
val akkaStreamVersion = "2.6.15"
val akkaStreams = "com.typesafe.akka" %% "akka-stream" % akkaStreamVersion

val scalaTest = libraryDependencies ++= Seq("freespec", "funsuite", "flatspec", "wordspec", "shouldmatchers").map(m =>
  "org.scalatest" %%% s"scalatest-$m" % "3.2.9" % Test
)

val zioVersion = "1.0.11"
val zioInteropRsVersion = "1.3.5"

val sttpModelVersion = "1.4.10"
val sttpSharedVersion = "1.2.6"

val logback = "ch.qos.logback" % "logback-classic" % "1.2.5"

val jeagerClientVersion = "1.6.0"
val braveOpentracingVersion = "1.0.0"
val zipkinSenderOkHttpVersion = "2.16.3"
val resilience4jVersion = "1.7.1"
val http4s_ce2_version = "0.22.2"
val http4s_ce3_version = "0.23.1"

val compileAndTest = "compile->compile;test->test"

def dependenciesFor(version: String)(deps: (Option[(Long, Long)] => ModuleID)*): Seq[ModuleID] =
  deps.map(_.apply(CrossVersion.partialVersion(version)))

lazy val projectsWithOptionalNative: Seq[ProjectReference] = if (sys.env.isDefinedAt("STTP_NATIVE")) {
  println("[info] STTP_NATIVE defined, including sttp-native in the aggregate projects")
  core.projectRefs ++ jsonCommon.projectRefs ++ upickle.projectRefs
} else {
  println("[info] STTP_NATIVE *not* defined, *not* including sttp-native in the aggregate projects")
  scala2.flatMap(v => List[ProjectReference](core.jvm(v), core.js(v), jsonCommon.jvm(v), jsonCommon.js(v))) ++
    scala3.flatMap(v => List[ProjectReference](core.jvm(v), core.js(v))) ++
    List[ProjectReference](
      upickle.jvm(scala2_12),
      upickle.jvm(scala2_13),
      upickle.js(scala2_12),
      upickle.js(scala2_13)
    )
}

lazy val allAggregates = projectsWithOptionalNative ++
  testCompilation.projectRefs ++
  catsCe2.projectRefs ++
  cats.projectRefs ++
  fs2Ce2.projectRefs ++
  fs2.projectRefs ++
  monix.projectRefs ++
  scalaz.projectRefs ++
  zio.projectRefs ++
  akkaHttpBackend.projectRefs ++
  asyncHttpClientBackend.projectRefs ++
  asyncHttpClientFutureBackend.projectRefs ++
  asyncHttpClientScalazBackend.projectRefs ++
  asyncHttpClientZioBackend.projectRefs ++
  asyncHttpClientMonixBackend.projectRefs ++
  asyncHttpClientCatsCe2Backend.projectRefs ++
  asyncHttpClientCatsBackend.projectRefs ++
  asyncHttpClientFs2Ce2Backend.projectRefs ++
  asyncHttpClientFs2Backend.projectRefs ++
  okhttpBackend.projectRefs ++
  okhttpMonixBackend.projectRefs ++
  http4sCe2Backend.projectRefs ++
  http4sBackend.projectRefs ++
  circe.projectRefs ++
  zioJson.projectRefs ++
  json4s.projectRefs ++
  sprayJson.projectRefs ++
  playJson.projectRefs ++
  openTracingBackend.projectRefs ++
  prometheusBackend.projectRefs ++
  zioTelemetryOpenTelemetryBackend.projectRefs ++
  zioTelemetryOpenTracingBackend.projectRefs ++
  httpClientBackend.projectRefs ++
  httpClientMonixBackend.projectRefs ++
  httpClientFs2Ce2Backend.projectRefs ++
  httpClientFs2Backend.projectRefs ++
  httpClientZioBackend.projectRefs ++
  finagleBackend.projectRefs ++
  armeriaBackend.projectRefs ++
  armeriaScalazBackend.projectRefs ++
  armeriaZioBackend.projectRefs ++
  armeriaMonixBackend.projectRefs ++
  armeriaCatsCe2Backend.projectRefs ++
  armeriaCatsBackend.projectRefs ++
  armeriaFs2Ce2Backend.projectRefs ++
  armeriaFs2Backend.projectRefs ++
  scribeBackend.projectRefs ++
  slf4jBackend.projectRefs ++
  examplesCe2.projectRefs ++
  examples.projectRefs ++
  docs.projectRefs

// For CI tests, defining scripts that run JVM/JS/Native tests separately
val testJVM = taskKey[Unit]("Test JVM projects")
val testJS = taskKey[Unit]("Test JS projects")
val testNative = taskKey[Unit]("Test native projects")

def filterProject(p: String => Boolean) =
  ScopeFilter(inProjects(allAggregates.filter(pr => p(display(pr.project))): _*))

lazy val rootProject = (project in file("."))
  .settings(commonSettings: _*)
  .settings(
    publish / skip := true,
    name := "sttp",
    testJVM := (Test / test).all(filterProject(p => !p.contains("JS") && !p.contains("Native"))).value,
    testJS := (Test / test).all(filterProject(_.contains("JS"))).value,
    testNative := (Test / test).all(filterProject(_.contains("Native"))).value,
    ideSkipProject := false,
    scalaVersion := scala2_13
  )
  .aggregate(allAggregates: _*)

lazy val testServer = (projectMatrix in file("testing/server"))
  .settings(commonJvmSettings)
  .settings(
    name := "testing-server",
    publish / skip := true,
    libraryDependencies ++= Seq(
      akkaHttp,
      "ch.megard" %% "akka-http-cors" % "0.4.2",
      akkaStreams
    ),
    // the test server needs to be started before running any backend tests
    reStart / mainClass := Some("sttp.client3.testing.server.HttpServer"),
    reStart / reStartArgs := Seq(s"${(Test / testServerPort).value}"),
    reStart / fullClasspath := (Test / fullClasspath).value,
    testServerPort := 51823,
    startTestServer := reStart.toTask("").value
  )
  .jvmPlatform(scalaVersions = List(scala2_13))

lazy val testServer2_13 = testServer.jvm(scala2_13)

lazy val core = (projectMatrix in file("core"))
  .settings(
    name := "core",
    libraryDependencies ++= Seq(
      "com.softwaremill.sttp.model" %%% "core" % sttpModelVersion,
      "com.softwaremill.sttp.shared" %%% "core" % sttpSharedVersion,
      "com.softwaremill.sttp.shared" %%% "ws" % sttpSharedVersion
    ),
    scalaTest
  )
  .settings(testServerSettings)
  .jvmPlatform(
    scalaVersions = scala2 ++ scala3,
    settings = {
      commonJvmSettings ++ List(
        Test / publishArtifact := true // allow implementations outside of this repo
      )
    }
  )
  .jsPlatform(
    scalaVersions = scala2 ++ scala3,
    settings = {
      commonJsSettings ++ commonJsBackendSettings ++ browserChromeTestSettings ++ List(
        Test / publishArtifact := true
      )
    }
  )
  .nativePlatform(
    scalaVersions = scala2,
    settings = {
      commonNativeSettings ++ List(
        Test / publishArtifact := true
      )
    }
  )

lazy val testCompilation = (projectMatrix in file("testing/compile"))
  .settings(commonJvmSettings)
  .settings(
    name := "testing-compile",
    publish / skip := true,
    libraryDependencies ++= Seq(
      "org.scala-lang" % "scala-compiler" % scalaVersion.value % Test
    ),
    scalaTest
  )
  .jvmPlatform(scalaVersions = List(scala2_13))
  .dependsOn(core % Test)

//----- effects
lazy val catsCe2 = (projectMatrix in file("effects/cats-ce2"))
  .settings(
    name := "catsCe2",
    Test / publishArtifact := true,
    libraryDependencies ++= dependenciesFor(scalaVersion.value)(
      "org.typelevel" %%% "cats-effect" % catsEffect_2_version(_)
    )
  )
  .dependsOn(core % compileAndTest)
  .jvmPlatform(
    scalaVersions = scala2 ++ scala3,
    settings = commonJvmSettings
  )
  .jsPlatform(
    scalaVersions = List(scala2_12, scala2_13) ++ scala3,
    settings = commonJsSettings ++ commonJsBackendSettings ++ browserChromeTestSettings ++ testServerSettings
  )

lazy val cats = (projectMatrix in file("effects/cats"))
  .settings(
    name := "cats",
    Test / publishArtifact := true,
    libraryDependencies ++= Seq(
      "org.typelevel" %%% "cats-effect-kernel" % catsEffect_3_version,
      "org.typelevel" %%% "cats-effect" % catsEffect_3_version % Test
    )
  )
  .dependsOn(core % compileAndTest)
  .jvmPlatform(
    scalaVersions = List(scala2_12, scala2_13) ++ scala3,
    settings = commonJvmSettings
  )
  .jsPlatform(
    scalaVersions = List(scala2_12, scala2_13) ++ scala3,
    settings = commonJsSettings ++ commonJsBackendSettings ++ browserChromeTestSettings ++ testServerSettings
  )

lazy val fs2Ce2 = (projectMatrix in file("effects/fs2-ce2"))
  .settings(
    name := "fs2Ce2",
    Test / publishArtifact := true,
    libraryDependencies ++= dependenciesFor(scalaVersion.value)(
      "co.fs2" %%% "fs2-core" % fs2_2_version(_)
    ),
    libraryDependencies += "com.softwaremill.sttp.shared" %% "fs2-ce2" % sttpSharedVersion
  )
  .dependsOn(core % compileAndTest, catsCe2 % compileAndTest)
  .jvmPlatform(
    scalaVersions = scala2 ++ scala3,
    settings = commonJvmSettings
  )
  .jsPlatform(scalaVersions = List(scala2_12, scala2_13) ++ scala3, settings = commonJsSettings)

lazy val fs2 = (projectMatrix in file("effects/fs2"))
  .settings(
    name := "fs2",
    Test / publishArtifact := true,
    libraryDependencies ++= Seq(
      "co.fs2" %%% "fs2-core" % fs2_3_version,
      "com.softwaremill.sttp.shared" %% "fs2" % sttpSharedVersion
    )
  )
  .dependsOn(core % compileAndTest, cats % compileAndTest)
  .jvmPlatform(
    scalaVersions = List(scala2_12, scala2_13) ++ scala3,
    settings = commonJvmSettings
  )
  .jsPlatform(scalaVersions = List(scala2_12, scala2_13) ++ scala3, settings = commonJsSettings)

lazy val monix = (projectMatrix in file("effects/monix"))
  .settings(
    name := "monix",
    Test / publishArtifact := true,
    libraryDependencies ++= Seq(
      "io.monix" %%% "monix" % "3.4.0",
      "com.softwaremill.sttp.shared" %%% "monix" % sttpSharedVersion
    )
  )
  .dependsOn(core % compileAndTest)
  .jvmPlatform(
    scalaVersions = List(scala2_12, scala2_13),
    settings = commonJvmSettings ++ List(
      libraryDependencies ++= Seq("io.monix" %% "monix-nio" % "0.0.9")
    )
  )
  .jsPlatform(
    scalaVersions = List(scala2_12, scala2_13) ++ scala3,
    settings = commonJsSettings ++ commonJsBackendSettings ++ browserChromeTestSettings ++ testServerSettings
  )

lazy val zio = (projectMatrix in file("effects/zio"))
  .settings(
    name := "zio",
    Test / publishArtifact := true,
    libraryDependencies ++= Seq(
      "dev.zio" %% "zio-streams" % zioVersion,
      "dev.zio" %% "zio" % zioVersion,
      "com.softwaremill.sttp.shared" %% "zio" % sttpSharedVersion
    )
  )
  .dependsOn(core % compileAndTest)
  .jvmPlatform(
    scalaVersions = scala2 ++ scala3,
    settings = commonJvmSettings
  )
  .jsPlatform(
    scalaVersions = List(scala2_12, scala2_13) ++ scala3,
    settings = commonJsSettings ++ commonJsBackendSettings ++ browserChromeTestSettings ++ testServerSettings
  )

lazy val scalaz = (projectMatrix in file("effects/scalaz"))
  .settings(commonJvmSettings)
  .settings(
    name := "scalaz",
    Test / publishArtifact := true,
    libraryDependencies ++= Seq("org.scalaz" %% "scalaz-concurrent" % "7.2.33")
  )
  .dependsOn(core % compileAndTest)
  .jvmPlatform(
    scalaVersions = scala2
  )

//----- backends
//-- akka
lazy val akkaHttpBackend = (projectMatrix in file("akka-http-backend"))
  .settings(commonJvmSettings)
  .settings(testServerSettings)
  .settings(
    name := "akka-http-backend",
    libraryDependencies ++= Seq(
      akkaHttp,
      // provided as we don't want to create a transitive dependency on a specific streams version,
      // just as akka-http doesn't
      akkaStreams % "provided",
      "com.softwaremill.sttp.shared" %% "akka" % sttpSharedVersion
    )
  )
  .dependsOn(core % compileAndTest)
  .jvmPlatform(
    scalaVersions = List(scala2_12, scala2_13)
  )

//-- async http client
lazy val asyncHttpClientBackend = (projectMatrix in file("async-http-client-backend"))
  .settings(commonJvmSettings)
  .settings(testServerSettings)
  .settings(
    name := "async-http-client-backend",
    libraryDependencies ++= Seq(
      "org.asynchttpclient" % "async-http-client" % "2.12.3"
    )
  )
  .dependsOn(core % compileAndTest)
  .jvmPlatform(
    scalaVersions = scala2 ++ scala3
  )

def asyncHttpClientBackendProject(proj: String, includeDotty: Boolean = false, include2_11: Boolean = true) = {
  ProjectMatrix(s"asyncHttpClientBackend${proj.capitalize}", file(s"async-http-client-backend/$proj"))
    .settings(commonJvmSettings)
    .settings(testServerSettings)
    .settings(name := s"async-http-client-backend-$proj")
    .dependsOn(asyncHttpClientBackend % compileAndTest)
    .jvmPlatform(
      scalaVersions =
        (if (include2_11) List(scala2_11) else Nil) ++ List(scala2_12, scala2_13) ++ (if (includeDotty) scala3 else Nil)
    )
}

lazy val asyncHttpClientFutureBackend =
  asyncHttpClientBackendProject("future", includeDotty = true)
    .dependsOn(core % compileAndTest)

lazy val asyncHttpClientScalazBackend =
  asyncHttpClientBackendProject("scalaz")
    .dependsOn(scalaz % compileAndTest)

lazy val asyncHttpClientZioBackend =
  asyncHttpClientBackendProject("zio", includeDotty = true)
    .settings(
      libraryDependencies ++= Seq(
        "dev.zio" %% "zio-interop-reactivestreams" % zioInteropRsVersion
      )
    )
    .dependsOn(zio % compileAndTest)

lazy val asyncHttpClientMonixBackend =
  asyncHttpClientBackendProject("monix", includeDotty = false, include2_11 = false)
    .dependsOn(monix % compileAndTest)

lazy val asyncHttpClientCatsCe2Backend =
  asyncHttpClientBackendProject("cats-ce2", includeDotty = true)
    .dependsOn(catsCe2 % compileAndTest)

lazy val asyncHttpClientCatsBackend =
  asyncHttpClientBackendProject("cats", includeDotty = true, include2_11 = false)
    .dependsOn(cats % compileAndTest)

lazy val asyncHttpClientFs2Ce2Backend =
  asyncHttpClientBackendProject("fs2-ce2", includeDotty = true)
    .settings(
      libraryDependencies ++= dependenciesFor(scalaVersion.value)(
        "co.fs2" %% "fs2-reactive-streams" % fs2_2_version(_),
        "co.fs2" %% "fs2-io" % fs2_2_version(_)
      )
    )
    .dependsOn(catsCe2 % compileAndTest)
    .dependsOn(fs2Ce2 % compileAndTest)

lazy val asyncHttpClientFs2Backend =
  asyncHttpClientBackendProject("fs2", includeDotty = true, include2_11 = false)
    .settings(
      libraryDependencies ++= Seq(
        "co.fs2" %% "fs2-reactive-streams" % fs2_3_version,
        "co.fs2" %% "fs2-io" % fs2_3_version
      )
    )
    .dependsOn(cats % compileAndTest)
    .dependsOn(fs2 % compileAndTest)

//-- okhttp
lazy val okhttpBackend = (projectMatrix in file("okhttp-backend"))
  .settings(commonJvmSettings)
  .settings(testServerSettings)
  .settings(
    name := "okhttp-backend",
    libraryDependencies ++= Seq(
      "com.squareup.okhttp3" % "okhttp" % "4.9.1"
    )
  )
  .jvmPlatform(scalaVersions = scala2)
  .dependsOn(core % compileAndTest)

def okhttpBackendProject(proj: String, includeDotty: Boolean) = {
  ProjectMatrix(s"okhttpBackend${proj.capitalize}", file(s"okhttp-backend/$proj"))
    .settings(commonJvmSettings)
    .settings(testServerSettings)
    .settings(name := s"okhttp-backend-$proj")
    .jvmPlatform(scalaVersions = List(scala2_12, scala2_13) ++ (if (includeDotty) scala3 else Nil))
    .dependsOn(okhttpBackend)
}

lazy val okhttpMonixBackend =
  okhttpBackendProject("monix", includeDotty = false)
    .dependsOn(monix % compileAndTest)

//-- http4s
lazy val http4sCe2Backend = (projectMatrix in file("http4s-ce2-backend"))
  .settings(commonJvmSettings)
  .settings(testServerSettings)
  .settings(
    name := "http4s-ce2-backend",
    libraryDependencies ++= Seq(
      "org.http4s" %% "http4s-client" % http4s_ce2_version,
      "org.http4s" %% "http4s-blaze-client" % http4s_ce2_version % Optional
    )
  )
  .jvmPlatform(scalaVersions = List(scala2_12, scala2_13))
  .dependsOn(catsCe2 % compileAndTest, core % compileAndTest, fs2Ce2 % compileAndTest)

lazy val http4sBackend = (projectMatrix in file("http4s-backend"))
  .settings(commonJvmSettings)
  .settings(testServerSettings)
  .settings(
    name := "http4s-backend",
    libraryDependencies ++= Seq(
      "org.http4s" %% "http4s-client" % http4s_ce3_version,
      "org.http4s" %% "http4s-blaze-client" % http4s_ce3_version % Optional
    ),
    evictionErrorLevel := Level.Info
  )
  .jvmPlatform(scalaVersions = List(scala2_12, scala2_13) ++ scala3)
  .dependsOn(cats % compileAndTest, core % compileAndTest, fs2 % compileAndTest)

//-- httpclient-java11
lazy val httpClientBackend = (projectMatrix in file("httpclient-backend"))
  .settings(commonJvmSettings)
  .settings(testServerSettings)
  .settings(
    name := "httpclient-backend",
    scalacOptions ++= Seq("-J--add-modules", "-Jjava.net.http"),
    scalacOptions ++= {
      if (scalaVersion.value == scala2_13) List("-target:jvm-11") else Nil
    },
    libraryDependencies += "org.reactivestreams" % "reactive-streams-flow-adapters" % "1.0.2"
  )
  .jvmPlatform(scalaVersions = List(scala2_12, scala2_13) ++ scala3)
  .dependsOn(core % compileAndTest)

def httpClientBackendProject(proj: String, includeDotty: Boolean = false) = {
  ProjectMatrix(s"httpClientBackend${proj.capitalize}", file(s"httpclient-backend/$proj"))
    .settings(commonJvmSettings)
    .settings(testServerSettings)
    .settings(name := s"httpclient-backend-$proj")
    .jvmPlatform(
      scalaVersions = List(scala2_12, scala2_13) ++ (if (includeDotty) scala3 else Nil)
    )
    .dependsOn(httpClientBackend % compileAndTest)
}

lazy val httpClientMonixBackend =
  httpClientBackendProject("monix", includeDotty = false)
    .dependsOn(monix % compileAndTest)

lazy val httpClientFs2Ce2Backend =
  httpClientBackendProject("fs2-ce2", includeDotty = true)
    .settings(
      libraryDependencies ++= dependenciesFor(scalaVersion.value)(
        "co.fs2" %% "fs2-reactive-streams" % fs2_2_version(_),
        "co.fs2" %% "fs2-io" % fs2_2_version(_)
      )
    )
    .dependsOn(fs2Ce2 % compileAndTest)

lazy val httpClientFs2Backend =
  httpClientBackendProject("fs2", includeDotty = true)
    .settings(
      libraryDependencies ++= Seq(
        "co.fs2" %% "fs2-reactive-streams" % fs2_3_version,
        "co.fs2" %% "fs2-io" % fs2_3_version
      )
    )
    .dependsOn(fs2 % compileAndTest)

lazy val httpClientZioBackend =
  httpClientBackendProject("zio", includeDotty = true)
    .settings(
      libraryDependencies ++=
        Seq(
          "dev.zio" %% "zio-interop-reactivestreams" % zioInteropRsVersion,
          "dev.zio" %% "zio-nio" % "1.0.0-RC11"
        )
    )
    .dependsOn(zio % compileAndTest)

//-- finagle backend
lazy val finagleBackend = (projectMatrix in file("finagle-backend"))
  .settings(commonJvmSettings)
  .settings(testServerSettings)
  .settings(
    name := "finagle-backend",
    libraryDependencies ++= Seq(
      "com.twitter" %% "finagle-http" % "21.8.0"
    )
  )
  .jvmPlatform(scalaVersions = List(scala2_12, scala2_13))
  .dependsOn(core % compileAndTest)

lazy val armeriaBackend = (projectMatrix in file("armeria-backend"))
  .settings(commonJvmSettings)
  .settings(testServerSettings)
  .settings(
    name := "armeria-backend",
    libraryDependencies += "com.linecorp.armeria" % "armeria" % "1.11.0"
  )
  .jvmPlatform(scalaVersions = List(scala2_12, scala2_13) ++ scala3)
  .dependsOn(core % compileAndTest)

def armeriaBackendProject(proj: String, includeDotty: Boolean = false) = {
  ProjectMatrix(s"armeriaBackend${proj.capitalize}", file(s"armeria-backend/$proj"))
    .settings(commonJvmSettings)
    .settings(testServerSettings)
    .settings(name := s"armeria-backend-$proj")
    .dependsOn(armeriaBackend % compileAndTest)
    .jvmPlatform(
      scalaVersions = List(scala2_12, scala2_13) ++ (if (includeDotty) scala3 else Nil)
    )
}

lazy val armeriaMonixBackend =
  armeriaBackendProject("monix")
    .dependsOn(monix % compileAndTest)

lazy val armeriaFs2Ce2Backend =
  armeriaBackendProject("fs2-ce2")
    .settings(
      libraryDependencies ++= dependenciesFor(scalaVersion.value)(
        "co.fs2" %% "fs2-reactive-streams" % fs2_2_version(_)
      )
    )
    .dependsOn(fs2Ce2 % compileAndTest)

lazy val armeriaFs2Backend =
  armeriaBackendProject("fs2")
    .settings(
      libraryDependencies ++= Seq(
        "co.fs2" %% "fs2-reactive-streams" % fs2_3_version
      )
    )
    .dependsOn(fs2 % compileAndTest)

lazy val armeriaCatsCe2Backend =
  armeriaBackendProject("cats-ce2")
    .dependsOn(catsCe2 % compileAndTest)

lazy val armeriaCatsBackend =
  armeriaBackendProject("cats", includeDotty = true)
    .dependsOn(cats % compileAndTest)

lazy val armeriaScalazBackend =
  armeriaBackendProject("scalaz")
    .dependsOn(scalaz % compileAndTest)

lazy val armeriaZioBackend =
  armeriaBackendProject("zio", includeDotty = true)
    .settings(
      libraryDependencies ++= Seq("dev.zio" %% "zio-interop-reactivestreams" % zioInteropRsVersion)
    )
    .dependsOn(zio % compileAndTest)

//----- json
lazy val jsonCommon = (projectMatrix in (file("json/common")))
  .settings(
    name := "json-common"
  )
  .jvmPlatform(
    scalaVersions = scala2 ++ scala3,
    settings = commonJvmSettings
  )
  .jsPlatform(scalaVersions = scala2 ++ scala3, settings = commonJsSettings)
  .nativePlatform(scalaVersions = scala2, settings = commonNativeSettings)
  .dependsOn(core)

lazy val circe = (projectMatrix in file("json/circe"))
  .settings(
    name := "circe",
    libraryDependencies ++= dependenciesFor(scalaVersion.value)(
      "io.circe" %%% "circe-core" % circeVersion(_),
      "io.circe" %%% "circe-parser" % circeVersion(_),
      "io.circe" %%% "circe-generic" % circeVersion(_) % Test
    ),
    scalaTest,
    Compile / unmanagedSourceDirectories := {
      val current = (Compile / unmanagedSourceDirectories).value
      val sv = (Compile / scalaVersion).value
      val baseDirectory = (Compile / scalaSource).value
      val suffixes = CrossVersion.partialVersion(sv) match {
        case Some((2, 11)) => List("2.11")
        case _             => List("2.12+")
      }
      val versionSpecificSources = suffixes.map(s => new File(baseDirectory.getAbsolutePath + "-" + s))
      versionSpecificSources ++ current
    }
  )
  .jvmPlatform(
    scalaVersions = scala2 ++ scala3,
    settings = commonJvmSettings
  )
  .jsPlatform(scalaVersions = List(scala2_12, scala2_13) ++ scala3, settings = commonJsSettings)
  .dependsOn(core, jsonCommon)

lazy val zioJson = (projectMatrix in file("json/zio-json"))
  .settings(
    name := "zio-json",
    libraryDependencies ++= dependenciesFor(scalaVersion.value)(
      "dev.zio" %%% "zio-json" % zioJsonVersion(_)
    ) ++ Seq("com.softwaremill.sttp.shared" %%% "zio" % sttpSharedVersion),
    scalaTest
  )
  .jvmPlatform(
    scalaVersions = Seq(scala2_12, scala2_13),
    settings = commonJvmSettings
  )
  .jsPlatform(scalaVersions = List(scala2_12, scala2_13), settings = commonJsSettings)
  .dependsOn(core, jsonCommon)

lazy val upickle = (projectMatrix in file("json/upickle"))
  .settings(
    name := "upickle",
    libraryDependencies ++= Seq(
      "com.lihaoyi" %%% "upickle" % "1.4.0"
    ),
    scalaTest,
    // using macroRW causes a "match may not be exhaustive" error
    Test / scalacOptions --= Seq("-Wconf:cat=other-match-analysis:error")
  )
  .jvmPlatform(
    scalaVersions = List(scala2_12, scala2_13),
    settings = commonJvmSettings
  )
  .jsPlatform(scalaVersions = List(scala2_12, scala2_13), settings = commonJsSettings)
  .nativePlatform(scalaVersions = List(scala2_12, scala2_13), settings = commonNativeSettings)
  .dependsOn(core, jsonCommon)

lazy val json4sVersion = "4.0.3"

lazy val json4s = (projectMatrix in file("json/json4s"))
  .settings(commonJvmSettings)
  .settings(
    name := "json4s",
    libraryDependencies ++= Seq(
      "org.json4s" %% "json4s-core" % json4sVersion,
      "org.json4s" %% "json4s-native" % json4sVersion % Test
    ),
    scalaTest
  )
  .jvmPlatform(scalaVersions = scala2)
  .dependsOn(core, jsonCommon)

lazy val sprayJson = (projectMatrix in file("json/spray-json"))
  .settings(commonJvmSettings)
  .settings(
    name := "spray-json",
    libraryDependencies ++= Seq(
      "io.spray" %% "spray-json" % "1.3.6"
    ),
    scalaTest
  )
  .jvmPlatform(scalaVersions = scala2)
  .dependsOn(core, jsonCommon)

lazy val playJson = (projectMatrix in file("json/play-json"))
  .settings(
    name := "play-json",
    libraryDependencies ++= dependenciesFor(scalaVersion.value)(
      "com.typesafe.play" %%% "play-json" % playJsonVersion(_)
    ),
    scalaTest
  )
  .jvmPlatform(
    scalaVersions = scala2,
    settings = commonJvmSettings
  )
  .jsPlatform(scalaVersions = List(scala2_12, scala2_13), settings = commonJsSettings)
  .dependsOn(core, jsonCommon)

lazy val openTracingBackend = (projectMatrix in file("metrics/open-tracing-backend"))
  .settings(commonJvmSettings)
  .settings(
    name := "opentracing-backend",
    libraryDependencies ++= Seq(
      "io.opentracing" % "opentracing-api" % "0.33.0",
      "io.opentracing" % "opentracing-mock" % "0.33.0" % Test
    ),
    scalaTest
  )
  .jvmPlatform(scalaVersions = scala2 ++ scala3)
  .dependsOn(core)

lazy val prometheusBackend = (projectMatrix in file("metrics/prometheus-backend"))
  .settings(commonJvmSettings)
  .settings(
    name := "prometheus-backend",
    libraryDependencies ++= Seq(
      "io.prometheus" % "simpleclient" % "0.11.0"
    ),
    scalaTest
  )
  .jvmPlatform(scalaVersions = scala2 ++ scala3)
  .dependsOn(core)

lazy val zioTelemetryOpenTelemetryBackend = (projectMatrix in file("metrics/zio-telemetry-open-telemetry-backend"))
  .settings(commonJvmSettings)
  .settings(
    name := "zio-telemetry-opentelemetry-backend",
    libraryDependencies ++= Seq(
      "dev.zio" %% "zio-opentelemetry" % "0.8.1",
      "org.scala-lang.modules" %% "scala-collection-compat" % "2.5.0",
      "io.opentelemetry" % "opentelemetry-sdk-testing" % "1.5.0" % Test
    ),
    scalaTest
  )
  .jvmPlatform(scalaVersions = List(scala2_12, scala2_13))
  .dependsOn(zio % compileAndTest)
  .dependsOn(core)

lazy val zioTelemetryOpenTracingBackend = (projectMatrix in file("metrics/zio-telemetry-open-tracing-backend"))
  .settings(commonJvmSettings)
  .settings(
    name := "zio-telemetry-opentracing-backend",
    libraryDependencies ++= Seq(
      "dev.zio" %% "zio-opentracing" % "0.8.1",
      "org.scala-lang.modules" %% "scala-collection-compat" % "2.5.0"
    )
  )
  .jvmPlatform(scalaVersions = List(scala2_12, scala2_13))
  .dependsOn(zio % compileAndTest)
  .dependsOn(core)

lazy val scribeBackend = (projectMatrix in file("logging/scribe"))
  .settings(commonJvmSettings)
  .settings(
    name := "scribe-backend",
    libraryDependencies ++= Seq(
      "com.outr" %%% "scribe" % "3.5.5"
    ),
    scalaTest
  )
  .jvmPlatform(scalaVersions = List(scala2_12, scala2_13))
  .dependsOn(core)

lazy val slf4jBackend = (projectMatrix in file("logging/slf4j"))
  .settings(commonJvmSettings)
  .settings(
    name := "slf4j-backend",
    libraryDependencies ++= Seq(
      "org.slf4j" % "slf4j-api" % "1.7.32"
    ),
    scalaTest
  )
  .jvmPlatform(scalaVersions = scala2 ++ scala3)
  .dependsOn(core)

lazy val examplesCe2 = (projectMatrix in file("examples-ce2"))
  .settings(commonJvmSettings)
  .settings(
    name := "examples-ce2",
    publish / skip := true,
    libraryDependencies ++= dependenciesFor(scalaVersion.value)(
      "io.circe" %% "circe-generic" % circeVersion(_)
    )
  )
  .jvmPlatform(scalaVersions = List(scala2_13))
  .dependsOn(
    circe,
    asyncHttpClientMonixBackend
  )

lazy val examples = (projectMatrix in file("examples"))
  .settings(commonJvmSettings)
  .settings(
    name := "examples",
    publish / skip := true,
    libraryDependencies ++= dependenciesFor(scalaVersion.value)(
      "io.circe" %% "circe-generic" % circeVersion(_),
      _ => "org.json4s" %% "json4s-native" % json4sVersion,
      _ => akkaStreams,
      _ => logback
    )
  )
  .jvmPlatform(scalaVersions = List(scala2_12, scala2_13))
  .dependsOn(
    core,
    asyncHttpClientZioBackend,
    akkaHttpBackend,
    asyncHttpClientFs2Backend,
    json4s,
    circe,
    scribeBackend,
    slf4jBackend
  )

//TODO this should be invoked by compilation process, see #https://github.com/scalameta/mdoc/issues/355
val compileDocs: TaskKey[Unit] = taskKey[Unit]("Compiles docs module throwing away its output")
compileDocs := {
  (docs.jvm(scala2_13) / mdoc).toTask(" --out target/sttp-docs").value
}

lazy val docs: ProjectMatrix = (projectMatrix in file("generated-docs")) // important: it must not be docs/
  .enablePlugins(MdocPlugin)
  .settings(commonSettings)
  .settings(
    mdocIn := file("docs"),
    moduleName := "sttp-docs",
    mdocVariables := Map(
      "VERSION" -> version.value,
      "JEAGER_CLIENT_VERSION" -> jeagerClientVersion,
      "BRAVE_OPENTRACING_VERSION" -> braveOpentracingVersion,
      "ZIPKIN_SENDER_OKHTTP_VERSION" -> zipkinSenderOkHttpVersion,
      "AKKA_STREAM_VERSION" -> akkaStreamVersion,
      "CIRCE_VERSION" -> circeVersion(None)
    ),
    mdocOut := file("generated-docs/out"),
    publishArtifact := false,
    name := "docs",
    libraryDependencies ++= Seq(
      "org.json4s" %% "json4s-native" % json4sVersion,
      "io.circe" %% "circe-generic" % "0.14.1",
      "commons-io" % "commons-io" % "2.11.0",
      "io.github.resilience4j" % "resilience4j-circuitbreaker" % resilience4jVersion,
      "io.github.resilience4j" % "resilience4j-ratelimiter" % resilience4jVersion,
      "io.jaegertracing" % "jaeger-client" % jeagerClientVersion,
      "io.opentracing.brave" % "brave-opentracing" % braveOpentracingVersion,
      "io.zipkin.reporter2" % "zipkin-sender-okhttp3" % zipkinSenderOkHttpVersion,
      "io.opentelemetry" % "opentelemetry-semconv" % "1.2.0-alpha",
      akkaStreams
    ),
    evictionErrorLevel := Level.Info
  )
  .dependsOn(
    core % "compile->test",
    akkaHttpBackend,
    json4s,
    circe,
    sprayJson,
    zioJson,
    asyncHttpClientZioBackend,
    //asyncHttpClientMonixBackend, // monix backends are commented out because they depend on cats-effect2
    asyncHttpClientFs2Backend,
    asyncHttpClientCatsBackend,
    asyncHttpClientFutureBackend,
    asyncHttpClientScalazBackend,
    armeriaZioBackend,
    //armeriaMonixBackend,
    armeriaFs2Backend,
    armeriaCatsBackend,
    armeriaScalazBackend,
    okhttpBackend,
    //okhttpMonixBackend,
    httpClientBackend,
    httpClientFs2Backend,
    http4sBackend,
    //httpClientMonixBackend,
    httpClientZioBackend,
    openTracingBackend,
    prometheusBackend,
    slf4jBackend,
    zioTelemetryOpenTelemetryBackend,
    zioTelemetryOpenTracingBackend
  )
  .jvmPlatform(scalaVersions = List(scala2_13))<|MERGE_RESOLUTION|>--- conflicted
+++ resolved
@@ -99,13 +99,8 @@
   case Some((2, 11)) => "2.7.4"
   case _             => "2.9.2"
 }
-<<<<<<< HEAD
-val catsEffect_3_version = "3.2.3"
-val fs2_3_version = "3.1.1"
-=======
 val catsEffect_3_version = "3.2.4"
 val fs2_3_version = "3.1.0"
->>>>>>> f52019be
 
 val catsEffect_2_version: Option[(Long, Long)] => String = {
   case Some((2, 11)) => "2.0.0"
