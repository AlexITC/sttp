--- conflicted
+++ resolved
@@ -189,13 +189,8 @@
   case _             => "2.4.2"
 }
 
-<<<<<<< HEAD
-val akkaHttp = "com.typesafe.akka" %% "akka-http" % "10.2.1"
-val akkaStreamVersion = "2.6.8"
-=======
 val akkaHttp = "com.typesafe.akka" %% "akka-http" % "10.1.12"
 val akkaStreamVersion = "2.6.10"
->>>>>>> a883283a
 val akkaStreams = "com.typesafe.akka" %% "akka-stream" % akkaStreamVersion
 
 val scalaTestVersion = "3.2.2"
