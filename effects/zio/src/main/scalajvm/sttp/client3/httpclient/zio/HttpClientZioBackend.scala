package sttp.client3.httpclient.zio

import _root_.zio.interop.reactivestreams._
import org.reactivestreams.FlowAdapters
import sttp.capabilities.zio.ZioStreams
import sttp.client3.HttpClientBackend.EncodingHandler
import sttp.client3.impl.zio.{RIOMonadAsyncError, ZioSimpleQueue}
import sttp.client3.internal._
import sttp.client3.internal.httpclient.{BodyFromHttpClient, BodyToHttpClient, Sequencer}
import sttp.client3.internal.ws.SimpleQueue
import sttp.client3.testing.WebSocketStreamBackendStub
import sttp.client3.{
  FollowRedirectsBackend,
  HttpClientAsyncBackend,
  HttpClientBackend,
  BackendOptions,
  WebSocketStreamBackend
}
import sttp.monad.MonadError
import zio.Chunk.ByteArray
import zio._
import zio.stream.{ZPipeline, ZSink, ZStream}

import java.io.UnsupportedEncodingException
import java.net.http.HttpRequest.{BodyPublisher, BodyPublishers}
import java.net.http.HttpResponse.BodyHandlers
import java.net.http.{HttpClient, HttpRequest, HttpResponse}
import java.nio.ByteBuffer
import java.util
import java.util.concurrent.Flow.Publisher
import java.{util => ju}

class HttpClientZioBackend private (
    client: HttpClient,
    closeClient: Boolean,
    customizeRequest: HttpRequest => HttpRequest,
    customEncodingHandler: EncodingHandler[ZioStreams.BinaryStream]
) extends HttpClientAsyncBackend[
      Task,
      ZioStreams,
      Publisher[ju.List[ByteBuffer]],
      ZioStreams.BinaryStream
    ](
      client,
      new RIOMonadAsyncError[Any],
      closeClient,
      customizeRequest,
      customEncodingHandler
    )
    with WebSocketStreamBackend[Task, ZioStreams] {

  override val streams: ZioStreams = ZioStreams

  override protected def createBodyHandler: HttpResponse.BodyHandler[Publisher[util.List[ByteBuffer]]] =
    BodyHandlers.ofPublisher()

  override protected def emptyBody(): ZStream[Any, Throwable, Byte] = ZStream.empty

  override protected def bodyHandlerBodyToBody(p: Publisher[util.List[ByteBuffer]]): ZStream[Any, Throwable, Byte] =
    FlowAdapters.toPublisher(p).toZIOStream().mapConcatChunk { list =>
      val a = Chunk.fromJavaIterable(list).flatMap(_.safeRead()).toArray
      ByteArray(a, 0, a.length)
    }

  override protected val bodyToHttpClient: BodyToHttpClient[Task, ZioStreams] =
    new BodyToHttpClient[Task, ZioStreams] {
      override val streams: ZioStreams = ZioStreams
      override implicit def monad: MonadError[Task] = responseMonad
      override def streamToPublisher(stream: ZStream[Any, Throwable, Byte]): Task[BodyPublisher] = {
        import _root_.zio.interop.reactivestreams.{streamToPublisher => zioStreamToPublisher}
        val publisher = stream.mapChunks(byteChunk => Chunk(ByteBuffer.wrap(byteChunk.toArray))).toPublisher
        publisher.map { pub =>
          BodyPublishers.fromPublisher(FlowAdapters.toFlowPublisher(pub))
        }
      }
    }

  override protected val bodyFromHttpClient: BodyFromHttpClient[Task, ZioStreams, ZioStreams.BinaryStream] =
    new ZioBodyFromHttpClient

  override protected def createSimpleQueue[T]: Task[SimpleQueue[Task, T]] =
    for {
      runtime <- ZIO.runtime[Any]
      queue <- Queue.unbounded[T]
    } yield new ZioSimpleQueue(queue, runtime)

  override protected def createSequencer: Task[Sequencer[Task]] = ZioSequencer.create

  override protected def standardEncoding: (ZStream[Any, Throwable, Byte], String) => ZStream[Any, Throwable, Byte] = {
    case (body, "gzip") => body.via(ZPipeline.gunzip())
    case (body, "deflate") =>
      ZStream.scoped(body.peel(ZSink.take[Byte](1))).flatMap { case (chunk, stream) =>
        val wrapped = chunk.headOption.exists(byte => (byte & 0x0f) == 0x08)
        (ZStream.fromChunk(chunk) ++ stream).via(ZPipeline.inflate(noWrap = !wrapped))
      }
    case (_, ce) => ZStream.fail(new UnsupportedEncodingException(s"Unsupported encoding: $ce"))
  }
}

object HttpClientZioBackend {

  type ZioEncodingHandler = EncodingHandler[ZioStreams.BinaryStream]

  private def apply(
      client: HttpClient,
      closeClient: Boolean,
      customizeRequest: HttpRequest => HttpRequest,
      customEncodingHandler: ZioEncodingHandler
  ): WebSocketStreamBackend[Task, ZioStreams] =
    FollowRedirectsBackend(
      new HttpClientZioBackend(client, closeClient, customizeRequest, customEncodingHandler)
    )

  def apply(
             options: BackendOptions = BackendOptions.Default,
             customizeRequest: HttpRequest => HttpRequest = identity,
             customEncodingHandler: ZioEncodingHandler = PartialFunction.empty
  ): Task[WebSocketStreamBackend[Task, ZioStreams]] = {
    ZIO.executor.flatMap(executor =>
      ZIO.attempt(
        HttpClientZioBackend(
          HttpClientBackend.defaultClient(options, Some(executor.asJava)),
          closeClient = false, // we don't want to close ZIO's executor
          customizeRequest,
          customEncodingHandler
        )
      )
    )
  }

  def scoped(
              options: BackendOptions = BackendOptions.Default,
              customizeRequest: HttpRequest => HttpRequest = identity,
              customEncodingHandler: ZioEncodingHandler = PartialFunction.empty
  ): ZIO[Scope, Throwable, WebSocketStreamBackend[Task, ZioStreams]] =
    ZIO.acquireRelease(apply(options, customizeRequest, customEncodingHandler))(
      _.close().ignore
    )

  def scopedUsingClient(
      client: HttpClient,
      customizeRequest: HttpRequest => HttpRequest = identity,
      customEncodingHandler: ZioEncodingHandler = PartialFunction.empty
  ): ZIO[Scope, Throwable, WebSocketStreamBackend[Task, ZioStreams]] =
    ZIO.acquireRelease(
      ZIO.attempt(HttpClientZioBackend(client, closeClient = true, customizeRequest, customEncodingHandler))
    )(_.close().ignore)

  def layer(
<<<<<<< HEAD
             options: BackendOptions = BackendOptions.Default,
             customizeRequest: HttpRequest => HttpRequest = identity,
             customEncodingHandler: ZioEncodingHandler = PartialFunction.empty
  ): ZLayer[Any, Throwable, WebSocketStreamBackend[Task, ZioStreams]] = {
=======
      options: SttpBackendOptions = SttpBackendOptions.Default,
      customizeRequest: HttpRequest => HttpRequest = identity,
      customEncodingHandler: ZioEncodingHandler = PartialFunction.empty
  ): ZLayer[Any, Throwable, SttpClient] = {
>>>>>>> 2ed59dc7
    ZLayer.scoped(
      (for {
        backend <- HttpClientZioBackend(
          options,
          customizeRequest,
          customEncodingHandler
        )
      } yield backend).tap(client => ZIO.addFinalizer(client.close().ignore))
    )
  }

  def usingClient(
      client: HttpClient,
      customizeRequest: HttpRequest => HttpRequest = identity,
      customEncodingHandler: ZioEncodingHandler = PartialFunction.empty
  ): WebSocketStreamBackend[Task, ZioStreams] =
    HttpClientZioBackend(
      client,
      closeClient = false,
      customizeRequest,
      customEncodingHandler
    )

  def layerUsingClient(
      client: HttpClient,
      customizeRequest: HttpRequest => HttpRequest = identity,
      customEncodingHandler: ZioEncodingHandler = PartialFunction.empty
<<<<<<< HEAD
  ): ZLayer[Any, Throwable, WebSocketStreamBackend[Task, ZioStreams]] = {
=======
  ): ZLayer[Any, Throwable, SttpClient] = {
>>>>>>> 2ed59dc7
    ZLayer.scoped(
      ZIO
        .acquireRelease(
          ZIO.attempt(
            usingClient(
              client,
              customizeRequest,
              customEncodingHandler
            )
          )
        )(_.close().ignore)
    )
  }

  /** Create a stub backend for testing, which uses the [[Task]] response wrapper, and supports `Stream[Throwable,
    * ByteBuffer]` streaming.
    *
    * See [[SttpBackendStub]] for details on how to configure stub responses.
    */
  def stub: WebSocketStreamBackendStub[Task, ZioStreams] = WebSocketStreamBackendStub(new RIOMonadAsyncError[Any])
}<|MERGE_RESOLUTION|>--- conflicted
+++ resolved
@@ -147,17 +147,10 @@
     )(_.close().ignore)
 
   def layer(
-<<<<<<< HEAD
-             options: BackendOptions = BackendOptions.Default,
-             customizeRequest: HttpRequest => HttpRequest = identity,
-             customEncodingHandler: ZioEncodingHandler = PartialFunction.empty
-  ): ZLayer[Any, Throwable, WebSocketStreamBackend[Task, ZioStreams]] = {
-=======
-      options: SttpBackendOptions = SttpBackendOptions.Default,
+      options: BackendOptions = BackendOptions.Default,
       customizeRequest: HttpRequest => HttpRequest = identity,
       customEncodingHandler: ZioEncodingHandler = PartialFunction.empty
   ): ZLayer[Any, Throwable, SttpClient] = {
->>>>>>> 2ed59dc7
     ZLayer.scoped(
       (for {
         backend <- HttpClientZioBackend(
@@ -185,11 +178,7 @@
       client: HttpClient,
       customizeRequest: HttpRequest => HttpRequest = identity,
       customEncodingHandler: ZioEncodingHandler = PartialFunction.empty
-<<<<<<< HEAD
-  ): ZLayer[Any, Throwable, WebSocketStreamBackend[Task, ZioStreams]] = {
-=======
   ): ZLayer[Any, Throwable, SttpClient] = {
->>>>>>> 2ed59dc7
     ZLayer.scoped(
       ZIO
         .acquireRelease(
