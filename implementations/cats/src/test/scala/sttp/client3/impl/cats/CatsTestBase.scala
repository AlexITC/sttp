--- conflicted
+++ resolved
@@ -1,18 +1,13 @@
 package sttp.client3.impl.cats
 
-<<<<<<< HEAD
+import java.util.concurrent.TimeoutException
+
 import cats.effect.IO
 import cats.effect.unsafe.IORuntime
-=======
-import java.util.concurrent.TimeoutException
-
-import cats.effect.{Blocker, ContextShift, IO, Timer}
->>>>>>> 8570548a
 import sttp.client3.testing.ConvertToFuture
+import sttp.monad.MonadError
 
 import scala.concurrent.ExecutionContext
-import sttp.monad.MonadError
-
 import scala.concurrent.duration.DurationInt
 
 trait CatsTestBase {
@@ -21,10 +16,7 @@
   implicit lazy val monad: MonadError[IO] = new CatsMonadAsyncError[IO]
   implicit val ioRuntime: IORuntime = IORuntime.global
 
-<<<<<<< HEAD
   implicit val convertToFuture: ConvertToFuture[IO] = convertCatsIOToFuture()
-=======
-  implicit val convertToFuture: ConvertToFuture[IO] = convertCatsIOToFuture
 
   def timeoutToNone[T](t: IO[T], timeoutMillis: Int): IO[Option[T]] =
     t.map(Some(_))
@@ -33,5 +25,4 @@
         case _: TimeoutException => IO(None)
         case e                   => throw e
       }
->>>>>>> 8570548a
 }